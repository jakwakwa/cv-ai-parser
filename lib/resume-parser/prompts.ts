--- conflicted
+++ resolved
@@ -1,8 +1,6 @@
-import type { ParsedJobSpec } from '../jobfit/schemas';
-import type { UserAdditionalContext } from '../types';
-import type { ParsedResume } from './schema';
-
-<<<<<<< HEAD
+// Import the enhanced schema
+// import { enhancedResumeSchema } from './enhanced-schema';
+
 const _RESUME_JSON_SCHEMA = `
 {
   "type": "object",
@@ -225,15 +223,109 @@
 The goal is to create a comprehensive data structure that can be seamlessly mapped to any design template while preserving all nuances and details from the original resume.
 
 ${content ? `Resume content to parse:\n---\n${content}\n---` : ''}
-=======
-export function getResumeParsingPrompt(content: string): string {
-  return `
+`;
+
+// export const getTailoredResumeParsingPrompt = (resumeContent: string, jobSpec: string, tone?: string) => `
+// You are an expert resume writer and AI assistant. Your task is to extract information from the provided resume content, tailor it to the given job specification, and return a structured JSON object.
+//
+// ** Your Task & Instructions:**
+// **Critical Rule:** Do not include any text or explanations outside of the final JSON object.
+//
+// **1. Job Specification for Tailoring:**
+// ---
+// ${jobSpec}
+// ---
+//
+// **2. Desired Tone:** ${tone}
+// ${RESUME_JSON_SCHEMA}
+//
+//
+// ${resumeContent}
+//
+// 1. PERSONAL INFORMATION:
+//    - Extract full name and current job title
+//    - Parse contact information with maximum detail
+//    - Split addresses into components (street, city, state, country, zipCode)
+//    - Identify all social media links and extract platform names and usernames
+//
+// 2. PROFESSIONAL SUMMARY:
+//    - Extract professional summary or objective
+//    - If over 500 characters, create a concise version while preserving key points
+//    - Maintain professional tone and key achievements
+//
+//
+// 3. SKILLS (CRITICAL FOR VISUALISATION):
+//   - **Comprehensive Extraction**: Scan the *entire* resume document (including work experience, projects, education, and any other sections) to identify ALL relevant skills. Do not limit extraction to a dedicated "Skills" section.
+//   - **Format**: Provide these as a flat array of distinct string keywords. Each skill should be a single, concise term.
+//   - **Types of Skills**: Include, but are not limited to:
+//     * Technical abilities (programming languages, frameworks, software, tools)
+//     * Soft skills (communication, teamwork, problem-solving, leadership, adaptability)
+//     * Language proficiencies
+//     * Management skills
+//     * Any other relevant professional competencies.
+//   - **Limit**: Do not list more than 20 unique skill keywords to ensure conciseness.
+//   - **Examples**: ["React", "UI/UX Design", "Project Management", "Python", "Spanish", "Mentorship", "Data Analysis"].
+//
+// 4. WORK EXPERIENCE (Enhanced Structure):
+//    - For each position, extract:
+//      * Job title, company name, location, duration
+//      * Start and end dates in YYYY-MM format
+//      * Separate responsibilities from achievements
+//      * Extract quantifiable metrics (percentages, dollar amounts, team sizes)
+//      * Identify technologies, tools, and methodologies mentioned
+//      * Parse bullet points into structured categories
+//
+// 4. EDUCATION (Detailed Extraction):
+//    - Degree, institution, location, dates
+//    - GPA if mentioned (format as string)
+//    - Honors, awards, dean's list mentions
+//    - Relevant coursework if listed
+//    - Thesis or capstone project titles
+//
+// 6. CERTIFICATIONS (Complete Details):
+//    - Certification name and issuing organization
+//    - Issue date and expiry date if mentioned
+//    - Credential IDs or URLs
+//    - Verification links
+//
+// 7. ADDITIONAL SECTIONS:
+//    - Projects: name, description, technologies, URLs, dates, highlights
+//    - Awards: name, issuer, date, description
+//    - Publications: title, publisher, date, co-authors, URLs
+//    - Volunteering: organization, role, duration, key contributions
+//
+// 8. METADATA AND MAPPING HINTS:
+//    - Identify which sections appear most prominent in the original layout
+//    - Note any color schemes or design preferences mentioned
+//    - Determine content priority based on space allocation and emphasis
+//    - Extract any specific formatting preferences
+//    - **Generate a short, human-readable summary or commentary about the resume parsing result and include it in the output as metadata.aiTailorCommentary. This should highlight the overall strengths, unique aspects, and any notable findings from the resume.**
+//
+// 9. DATA TRANSFORMATION:
+//    - Normalize all dates to consistent formats
+//    - Standardize phone number formats
+//    - Clean and validate email addresses
+//    - Extract and normalize URLs
+//    - Convert relative dates ("2 years ago") to absolute dates
+//
+// 10. QUALITY ASSURANCE:
+//     - Ensure all required fields are present
+//     - Provide meaningful fallbacks for optional fields
+//     - Maintain data type consistency
+//     - Validate array structures
+//
+// OUTPUT REQUIREMENTS:
+// - Provide only the JSON object, no additional text
+// - Ensure strict adherence to the enhanced schema
+// - Prioritize data completeness and structure
+// - Focus on creating mappable, visualization-ready data
+// `;
+
+// New prompt specifically for PDF parsing
+export const getResumeParsingPromptForPDF = (): string => `
 You are an expert resume parser that extracts comprehensive structured data optimised for design mapping and visualisation.
 Your task is to extract information from the provided resume PDF and format it as a detailed JSON object.
 
-RESUME CONTENT:
----
----
 
 ENHANCED EXTRACTION REQUIREMENTS:
 
@@ -311,236 +403,24 @@
 - experience: For each work experience entry, extract the title, company,- duration (e.g., "Jan 2020 - Present"), and ALL relevant bullet points, responsibilities, and achievements into the details (a list of strings). Ensure no significant details are missed.
  * Arrays: Ensure array fields (experience, education, certifications, skills, customColors, details within experience) are ALWAYS arrays, even if empty.
 The goal is to create a comprehensive data structure that can be seamlessly mapped to any design template while preserving all nuances and details from the original resume.
-
->>>>>>> 1e31b9c1
 `;
-}
-
-<<<<<<< HEAD
-// export const getTailoredResumeParsingPrompt = (resumeContent: string, jobSpec: string, tone?: string) => `
-// You are an expert resume writer and AI assistant. Your task is to extract information from the provided resume content, tailor it to the given job specification, and return a structured JSON object.
-//
-// ** Your Task & Instructions:**
-// **Critical Rule:** Do not include any text or explanations outside of the final JSON object.
-//
-// **1. Job Specification for Tailoring:**
-// ---
-// ${jobSpec}
-// ---
-//
-// **2. Desired Tone:** ${tone}
-// ${RESUME_JSON_SCHEMA}
-//
-//
-// ${resumeContent}
-//
-// 1. PERSONAL INFORMATION:
-//    - Extract full name and current job title
-//    - Parse contact information with maximum detail
-//    - Split addresses into components (street, city, state, country, zipCode)
-//    - Identify all social media links and extract platform names and usernames
-//
-// 2. PROFESSIONAL SUMMARY:
-//    - Extract professional summary or objective
-//    - If over 500 characters, create a concise version while preserving key points
-//    - Maintain professional tone and key achievements
-//
-//
-// 3. SKILLS (CRITICAL FOR VISUALISATION):
-//   - **Comprehensive Extraction**: Scan the *entire* resume document (including work experience, projects, education, and any other sections) to identify ALL relevant skills. Do not limit extraction to a dedicated "Skills" section.
-//   - **Format**: Provide these as a flat array of distinct string keywords. Each skill should be a single, concise term.
-//   - **Types of Skills**: Include, but are not limited to:
-//     * Technical abilities (programming languages, frameworks, software, tools)
-//     * Soft skills (communication, teamwork, problem-solving, leadership, adaptability)
-//     * Language proficiencies
-//     * Management skills
-//     * Any other relevant professional competencies.
-//   - **Limit**: Do not list more than 20 unique skill keywords to ensure conciseness.
-//   - **Examples**: ["React", "UI/UX Design", "Project Management", "Python", "Spanish", "Mentorship", "Data Analysis"].
-//
-// 4. WORK EXPERIENCE (Enhanced Structure):
-//    - For each position, extract:
-//      * Job title, company name, location, duration
-//      * Start and end dates in YYYY-MM format
-//      * Separate responsibilities from achievements
-//      * Extract quantifiable metrics (percentages, dollar amounts, team sizes)
-//      * Identify technologies, tools, and methodologies mentioned
-//      * Parse bullet points into structured categories
-//
-// 4. EDUCATION (Detailed Extraction):
-//    - Degree, institution, location, dates
-//    - GPA if mentioned (format as string)
-//    - Honors, awards, dean's list mentions
-//    - Relevant coursework if listed
-//    - Thesis or capstone project titles
-//
-// 6. CERTIFICATIONS (Complete Details):
-//    - Certification name and issuing organization
-//    - Issue date and expiry date if mentioned
-//    - Credential IDs or URLs
-//    - Verification links
-//
-// 7. ADDITIONAL SECTIONS:
-//    - Projects: name, description, technologies, URLs, dates, highlights
-//    - Awards: name, issuer, date, description
-//    - Publications: title, publisher, date, co-authors, URLs
-//    - Volunteering: organization, role, duration, key contributions
-//
-// 8. METADATA AND MAPPING HINTS:
-//    - Identify which sections appear most prominent in the original layout
-//    - Note any color schemes or design preferences mentioned
-//    - Determine content priority based on space allocation and emphasis
-//    - Extract any specific formatting preferences
-//    - **Generate a short, human-readable summary or commentary about the resume parsing result and include it in the output as metadata.aiTailorCommentary. This should highlight the overall strengths, unique aspects, and any notable findings from the resume.**
-//
-// 9. DATA TRANSFORMATION:
-//    - Normalize all dates to consistent formats
-//    - Standardize phone number formats
-//    - Clean and validate email addresses
-//    - Extract and normalize URLs
-//    - Convert relative dates ("2 years ago") to absolute dates
-//
-// 10. QUALITY ASSURANCE:
-//     - Ensure all required fields are present
-//     - Provide meaningful fallbacks for optional fields
-//     - Maintain data type consistency
-//     - Validate array structures
-//
-// OUTPUT REQUIREMENTS:
-// - Provide only the JSON object, no additional text
-// - Ensure strict adherence to the enhanced schema
-// - Prioritize data completeness and structure
-// - Focus on creating mappable, visualization-ready data
-// `;
-
-// New prompt specifically for PDF parsing
-=======
->>>>>>> 1e31b9c1
-export const getResumeParsingPromptForPDF = (): string => `
-You are an expert resume parser that extracts comprehensive structured data optimised for design mapping and visualisation.
-Your task is to extract information from the provided resume PDF and format it as a detailed JSON object.
-
-
-ENHANCED EXTRACTION REQUIREMENTS:
-
-1. PERSONAL INFORMATION:
-   - Extract full name and current job title
-   - Parse contact information with maximum detail
-   - Split addresses into components (street, city, state, country, zipCode)
-   - Identify all social media links and extract platform names and usernames
-
-2. PROFESSIONAL SUMMARY:
-  - Summary Processing: Extract professional introduction, coverletter, summary, OR objective, OR short bio.
-    * If the professional summary is over 600 characters rewrite it to be a concise, professional summary under 600 characters, but do not reduce it to less than 400 characters.
-
-  2. PROFESSIONAL IMAGE:
-  - Image Processing: Omit extraction of profile images.
-
-3. SKILLS (CRITICAL FOR VISUALISATION):
-  - **Comprehensive Extraction**: Scan the *entire* resume document (including work experience, projects, education, and any other sections) to identify ALL relevant skills. Do not limit extraction to a dedicated "Skills" section.
-  - **Format**: Provide these as a flat array of distinct string keywords. Each skill should be a single, concise term.
-  - **Types of Skills**: Include, but are not limited to:
-    * Technical abilities (programming languages, frameworks, software, tools)
-    * Soft skills (communication, teamwork, problem-solving, leadership, adaptability)
-    * Language proficiencies
-    * Management skills
-    * Any other relevant professional competencies.
-  - **Limit**: Do not list more than 20 unique skill keywords to ensure conciseness.
-  - **Examples**: ["React", "UI/UX Design", "Project Management", "Python", "Spanish", "Mentorship", "Data Analysis"].
-
-4. WORK EXPERIENCE (Enhanced Structure):
-   - For each position, extract:
-     * Job title, company name, location, duration
-     * Start and end dates in YYYY-MM format
-     * Separate responsibilities from achievements
-     * Extract quantifiable metrics (percentages, dollar amounts, team sizes)
-     * Identify technologies, tools, and methodologies mentioned
-     * Parse bullet points into structured categories
-
-5. EDUCATION (Detailed Extraction):
-   - Degree, institution, location, dates
-   - GPA if mentioned (format as string)
-   - Honours, awards, dean's list mentions
-   - Relevant coursework if listed
-   - Thesis or capstone project titles
-
-6. CERTIFICATIONS (Complete Details):
-   - Certification name and issuing organisation
-   - Issue date and expiry date if mentioned
-   - Credential IDs or URLs
-   - Verification links
-
-7. ADDITIONAL SECTIONS:
-   - Projects: name, description, technologies, URLs, dates, highlights
-   - Awards: name, issuer, date, description
-   - Publications: title, publisher, date, co-authors, URLs
-   - Volunteering: organisation, role, duration, key contributions
-
-9. DATA TRANSFORMATION:
-   - Normalise all dates to consistent formats
-   - Standardise phone number formats
-   - Clean and validate email addresses
-   - Extract and normalise URLs
-   - Convert relative dates ("2 years ago") to absolute dates
-
-10. QUALITY ASSURANCE:
-    - Ensure all required fields are present
-    - Provide meaningful fallbacks for optional fields
-    - Maintain data type consistency
-    - Validate array structures
-
-OUTPUT REQUIREMENTS:
-- Provide only the JSON object, no additional text
-- Accuracy: Prioritise accurate extraction of information as presented in the resume.
-- Ensure strict adherence to the enhanced schema
-- Focus on creating mappable, visualisation-ready data
-- experience: For each work experience entry, extract the title, company,- duration (e.g., "Jan 2020 - Present"), and ALL relevant bullet points, responsibilities, and achievements into the details (a list of strings). Ensure no significant details are missed.
- * Arrays: Ensure array fields (experience, education, certifications, skills, customColors, details within experience) are ALWAYS arrays, even if empty.
-The goal is to create a comprehensive data structure that can be seamlessly mapped to any design template while preserving all nuances and details from the original resume.
-`;
-
-<<<<<<< HEAD
+
 export const getTailoredResumeParsingPrompt = (
   _resumeContent: string,
   jobSpec: string,
   tone: string
 ): string => `
-=======
-export function buildTailorPrompt(args: {
-  resume: ParsedResume;
-  jobSpec: ParsedJobSpec;
-  tone: UserAdditionalContext['tone'];
-  // extraPrompt?: string;
-}): string {
-  const { resume, jobSpec, tone } = args;
-
-  const toneInstructions = {
-    Formal: 'Use professional, conservative language. Emphasize stability, reliability, and proven track record. Avoid casual expressions.',
-    Neutral: 'Maintain a balanced, professional tone. Focus on clear, concise descriptions of achievements and capabilities.',
-    Creative: 'Use dynamic, engaging language. Highlight innovation, adaptability, and unique contributions. Show personality while remaining professional.'
-  };
-
-  return `
->>>>>>> 1e31b9c1
 You are an expert resume writer and AI assistant. Your task is to extract information from the provided resume content, tailor it to the given job specification, and return a structured JSON object.
 
 **1. Job Specification for Tailoring:**
-
-CURRENT RESUME:
 ---
-${JSON.stringify(resume, null, 2)}
+${jobSpec}
 ---
 
-TARGET JOB SPECIFICATION:
+**2. Desired Tone:** ${tone}
+
+**3. Resume Content to Process:**
 ---
-<<<<<<< HEAD
-=======
-${jobSpec || 'Not specified'}
----
->>>>>>> 1e31b9c1
-
-TONE INSTRUCTIONS:
-${toneInstructions[tone]}
 
 TAILORING REQUIREMENTS:
 1. Preserve all factual information (dates, company names, education details)
