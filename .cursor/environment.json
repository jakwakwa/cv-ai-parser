{
<<<<<<< HEAD
  "agentCanUpdateSnapshot": true,
=======
  "snapshot": "snapshot-20250703-8c86b752-77cf-4209-8d04-d2c3e9bfcbee",
>>>>>>> f3b53fcd
  "install": "pnpm install",
  "start": "pnpm dev",
  "terminals": [
    {
      "name": "zsh",
      "command": "git status"
    }
  ]
}<|MERGE_RESOLUTION|>--- conflicted
+++ resolved
@@ -1,9 +1,5 @@
 {
-<<<<<<< HEAD
-  "agentCanUpdateSnapshot": true,
-=======
   "snapshot": "snapshot-20250703-8c86b752-77cf-4209-8d04-d2c3e9bfcbee",
->>>>>>> f3b53fcd
   "install": "pnpm install",
   "start": "pnpm dev",
   "terminals": [
