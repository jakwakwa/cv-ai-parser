--- conflicted
+++ resolved
@@ -72,14 +72,9 @@
 
   useEffect(() => {
     // Check if page is restricted
-<<<<<<< HEAD
     const isRestricted = RESTRICTED_PAGES.some((path) =>
       pathname.startsWith(path)
     );
-
-    if (!isRestricted) {
-=======
-    const isRestricted = RESTRICTED_PAGES.some(path => pathname.startsWith(path));
     
     // Additional content validation before showing ads
     const hasMinimumContent = () => {
@@ -91,7 +86,6 @@
     };
     
     if (!isRestricted && hasMinimumContent()) {
->>>>>>> ce81db75
       loadAdSenseScript();
 
       // Listen for ad load events
@@ -158,7 +152,7 @@
       />
     </div>
   );
-};
+}
 
 // Restricted pages where ads should never show - expanded for better compliance
 const RESTRICTED_PAGES = [
