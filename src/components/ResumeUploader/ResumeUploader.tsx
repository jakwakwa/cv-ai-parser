--- conflicted
+++ resolved
@@ -2,11 +2,7 @@
 
 import { AlertTriangle, CheckCircle, ImageIcon, Palette } from 'lucide-react';
 import type { PDFDocumentProxy } from 'pdfjs-dist';
-<<<<<<< HEAD
 import React, { useRef, useState } from 'react';
-=======
-import * as React from 'react';
->>>>>>> b04245a2
 import type { ParsedResume } from '@/lib/resume-parser/schema';
 import { useAuth } from '@/src/components/auth-provider/AuthProvider';
 import { resumeColors } from '@/src/utils/colors';
@@ -67,11 +63,7 @@
   const [uploadedFile, setUploadedFile] = React.useState<File | null>(null);
   const [profileImage, setProfileImage] = React.useState('');
   const [showProfileUploader, setShowProfileUploader] = React.useState(false);
-<<<<<<< HEAD
   const [showColorDialog, setShowColorDialog] = React.useState(false);
-=======
-  const [showColorPicker, setShowColorPicker] = React.useState(false);
->>>>>>> b04245a2
   const [customColors, setCustomColors] =
     React.useState<Record<string, string>>(resumeColors);
   const fileInputRef = React.useRef<HTMLInputElement | null>(null);
